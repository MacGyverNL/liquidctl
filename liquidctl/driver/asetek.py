"""liquidctl drivers for fifth generation Asetek 690LC liquid coolers.

Supported devices:

- EVGA CLC (120 CL12, 240, 280 or 360); modern generic Asetek 690LC
- NZXT Kraken X (X31, X41 or X61); legacy generic Asetek 690LC
- NZXT Kraken X (X40 or X60); legacy generic Asetek 690LC
- Corsair H80i GT, H100i GTX or H110i GTX
- Corsair H80i v2, H100i v2 or H115i

Copyright (C) 2018–2021  Jonas Malaco and contributors

Incorporates or uses as reference work by Kristóf Jakab, Sean Nelson
and Chris Griffith.

SPDX-License-Identifier: GPL-3.0-or-later
"""

import logging

import usb

from liquidctl.driver.usb import UsbDriver
from liquidctl.error import NotSupportedByDevice
from liquidctl.keyval import RuntimeStorage
from liquidctl.util import clamp

_LOGGER = logging.getLogger(__name__)

_CMD_RUNTIME = 0x10
_CMD_PROFILE = 0x11
_CMD_OVERRIDE = 0x12
_CMD_PUMP_PWM = 0x13
_CMD_LUID = 0x14
_CMD_READ_ONLY_RUNTIME = 0x20
_CMD_STORE_SETTINGS = 0x21
_CMD_EXTERNAL_TEMPERATURE = 0x22

_FIXED_SPEED_CHANNELS = {    # (message type, minimum duty, maximum duty)
    'pump':  (_CMD_PUMP_PWM, 50, 100),  # min/max must correspond to _MIN/MAX_PUMP_SPEED_CODE
}
_VARIABLE_SPEED_CHANNELS = {  # (message type, minimum duty, maximum duty)
    'fan':   (_CMD_PROFILE, 0, 100)
}
_MAX_PROFILE_POINTS = 6
_CRITICAL_TEMPERATURE = 60
_HIGH_TEMPERATURE = 45
_MIN_PUMP_SPEED_CODE = 0x32
_MAX_PUMP_SPEED_CODE = 0x42
_READ_ENDPOINT = 0x82
_READ_LENGTH = 32
_READ_TIMEOUT = 2000
_WRITE_ENDPOINT = 0x2
_WRITE_TIMEOUT = 2000

_LEGACY_FIXED_SPEED_CHANNELS = {    # (message type, minimum duty, maximum duty)
    'fan':  (_CMD_OVERRIDE, 0, 100),
    'pump':  (_CMD_PUMP_PWM, 50, 100),
}

# USBXpress specific control parameters; from the USBXpress SDK
# (Customization/CP21xx_Customization/AN721SW_Linux/silabs_usb.h)
_USBXPRESS_REQUEST = 0x02
_USBXPRESS_FLUSH_BUFFERS = 0x01
_USBXPRESS_CLEAR_TO_SEND = 0x02
_USBXPRESS_NOT_CLEAR_TO_SEND = 0x04
_USBXPRESS_GET_PART_NUM = 0x08

# Unknown control parameters; from Craig's libSiUSBXp and OpenCorsairLink
_UNKNOWN_OPEN_REQUEST = 0x00
_UNKNOWN_OPEN_VALUE = 0xffff

# Control request type
_USBXPRESS = usb.util.CTRL_OUT | usb.util.CTRL_TYPE_VENDOR | usb.util.CTRL_RECIPIENT_DEVICE


class _CommonAsetekDriver(UsbDriver):
    """Common methods for Asetek 690LC devices."""

    def _configure_flow_control(self, clear_to_send):
        """Set the software clear-to-send flow control policy for device."""
        _LOGGER.debug('set clear to send = %s', clear_to_send)
        if clear_to_send:
            self.device.ctrl_transfer(_USBXPRESS, _USBXPRESS_REQUEST, _USBXPRESS_CLEAR_TO_SEND)
        else:
            self.device.ctrl_transfer(_USBXPRESS, _USBXPRESS_REQUEST, _USBXPRESS_NOT_CLEAR_TO_SEND)

    def _begin_transaction(self):
        """Begin a new transaction before writing to the device."""
        _LOGGER.debug('begin transaction')
        self.device.claim()
        self.device.ctrl_transfer(_USBXPRESS, _USBXPRESS_REQUEST, _USBXPRESS_FLUSH_BUFFERS)

    def _write(self, data):
        self.device.write(_WRITE_ENDPOINT, data, _WRITE_TIMEOUT)

    def _end_transaction_and_read(self):
        """End the transaction by reading from the device.

        According to the official documentation, as well as Craig's open-source
        implementation (libSiUSBXp), it should be necessary to check the queue
        size and read the data in chunks.  However, leviathan and its
        derivatives seem to work fine without this complexity; we also
        successfully follow this approach.
        """

        msg = self.device.read(_READ_ENDPOINT, _READ_LENGTH, _READ_TIMEOUT)
        self.device.release()
        return msg

    def _configure_device(self, color1=[0, 0, 0], color2=[0, 0, 0], color3=[255, 0, 0],
                          alert_temp=_HIGH_TEMPERATURE, interval1=0, interval2=0,
                          blackout=False, fading=False, blinking=False, enable_alert=True):
        self._write([0x10] + color1 + color2 + color3
                    + [alert_temp, interval1, interval2, not blackout, fading,
                       blinking, enable_alert, 0x00, 0x01])

    def _prepare_profile(self, profile, min_duty, max_duty, max_points):
        opt = list(profile)
        size = len(opt)
        if size < 1:
<<<<<<< HEAD
            raise ValueError('At least one PWM point required')
        elif size > max_points:
            raise ValueError(f'Too many PWM points ({size}), only {max_points} supported')
=======
            raise ValueError('at least one PWM point required')
        elif size > _MAX_PROFILE_POINTS:
            raise ValueError(f'too many PWM points ({size}), only 6 supported')
>>>>>>> ed6315f0
        for i, (temp, duty) in enumerate(opt):
            opt[i] = (temp, clamp(duty, min_duty, max_duty))
        missing = max_points - size
        if missing:
            # Some issues were observed when padding with (0°C, 0%), though
            # they were hard to reproduce.  So far it *seems* that in some
            # instances the device will store the last "valid" profile index
            # somewhere, and would need another call to initialize() to clear
            # that up.  Padding with (CRIT, 100%) appears to avoid all issues,
            # at least within the reasonable range of operating temperatures.
            _LOGGER.info('filling missing %d PWM points with (60°C, 100%%)', missing)
            opt = opt + [(_CRITICAL_TEMPERATURE, 100)]*missing
        return opt

    def connect(self, **kwargs):
        """Connect to the device.

        Enables the device to send data to the host.
        """

        super().connect(**kwargs)
        self._configure_flow_control(clear_to_send=True)
        return self

    def initialize(self, **kwargs):
        """Initialize the device."""
        self._begin_transaction()
        self._configure_device()
        self._end_transaction_and_read()

    def disconnect(self, **kwargs):
        """Disconnect from the device.

        Implementation note: unlike SI_Close is supposed to do,¹ do not send
        _USBXPRESS_NOT_CLEAR_TO_SEND to the device.  This allows one program to
        disconnect without stopping reads from another.

        Surrounding device.read() with _USBXPRESS_[NOT_]CLEAR_TO_SEND would
        make more sense, but there seems to be a yet unknown minimum delay
        necessary for that to work reliably.

        ¹ https://github.com/craigshelley/SiUSBXp/blob/master/SiUSBXp.c
        """

        super().disconnect(**kwargs)


class Modern690Lc(_CommonAsetekDriver):
    """Modern fifth generation Asetek 690LC cooler."""

    SUPPORTED_DEVICES = [
        (0x2433, 0xb200, None, 'Asetek 690LC (assuming EVGA CLC)', {}),
    ]

    @classmethod
    def probe(cls, handle, legacy_690lc=False, **kwargs):
        if legacy_690lc:
            return
        yield from super().probe(handle, **kwargs)

    def downgrade_to_legacy(self):
        """Take the device handle and return a new Legacy690Lc instance for it.

        This method returns a new instance that takes the device handle from
        `self`.  Because of this, the caller should immediately discard `self`,
        as it is no longer valid to call any of its methods or access any of
        its properties.

        While it is sometimes possible to downgrade a device that has seen
        modern traffic since it booted, this will generally not work.
        Additionally, no attempt to disconnect from the device is made while
        downgrading the instance.

        Thus, callers are strongly advised to only call this function before
        connecting to the device from this instance and, in fact, before
        calling any other methods at all on the device, from any instance.

        Finally, this method is not yet considered stable and its signature
        and/or behavior may change.  Callers should follow the development of
        liquidctl and the stabilization of this API.
        """
        legacy = Legacy690Lc(self.device, self._description)
        self.device = None
        self._description = None
        return legacy

    def get_status(self, **kwargs):
        """Get a status report.

        Returns a list of `(property, value, unit)` tuples.
        """

        self._begin_transaction()
        self._write([_CMD_LUID, 0, 0, 0])
        msg = self._end_transaction_and_read()
        firmware = '{}.{}.{}.{}'.format(*tuple(msg[0x17:0x1b]))
        return [
            ('Liquid temperature', msg[10] + msg[14]/10, '°C'),
            ('Fan speed', msg[0] << 8 | msg[1], 'rpm'),
            ('Pump speed', msg[8] << 8 | msg[9], 'rpm'),
            ('Firmware version', firmware, '')
        ]

    def set_color(self, channel, mode, colors, time_per_color=1, time_off=None,
                  alert_threshold=_HIGH_TEMPERATURE, alert_color=[255, 0, 0],
                  speed=3, **kwargs):
        """Set the color mode for a specific channel."""
        # keyword arguments may have been forwarded from cli args and need parsing
        colors = list(colors)
        self._begin_transaction()
        if mode == 'rainbow':
            if isinstance(speed, str):
                speed = int(speed)
            self._write([0x23, clamp(speed, 1, 6)])
            # make sure to clear blinking or... chaos
            self._configure_device(alert_temp=clamp(alert_threshold, 0, 100), color3=alert_color)
        elif mode == 'fading':
            self._configure_device(fading=True, color1=colors[0], color2=colors[1],
                                   interval1=clamp(time_per_color, 1, 255),
                                   alert_temp=clamp(alert_threshold, 0, 100), color3=alert_color)
            self._write([0x23, 0])
        elif mode == 'blinking':
            if time_off is None:
                time_off = time_per_color
            self._configure_device(blinking=True, color1=colors[0],
                                   interval1=clamp(time_off, 1, 255),
                                   interval2=clamp(time_per_color, 1, 255),
                                   alert_temp=clamp(alert_threshold, 0, 100), color3=alert_color)
            self._write([0x23, 0])
        elif mode == 'fixed':
            self._configure_device(color1=colors[0], alert_temp=clamp(alert_threshold, 0, 100),
                                   color3=alert_color)
            self._write([0x23, 0])
        elif mode == 'blackout':  # stronger than just 'off', suppresses alerts and rainbow
            self._configure_device(blackout=True, alert_temp=clamp(alert_threshold, 0, 100),
                                   color3=alert_color)
        else:
            raise KeyError(f'unknown lighting mode {mode}')
        self._end_transaction_and_read()

    def set_speed_profile(self, channel, profile, **kwargs):
        """Set channel to follow a speed duty profile."""
        mtype, dmin, dmax = _VARIABLE_SPEED_CHANNELS[channel]
        adjusted = self._prepare_profile(profile, dmin, dmax, _MAX_PROFILE_POINTS)
        for temp, duty in adjusted:
            _LOGGER.info('setting %s PWM point: (%d°C, %d%%), device interpolated',
                         channel, temp, duty)
        temps, duties = map(list, zip(*adjusted))
        self._begin_transaction()
        self._write([mtype, 0] + temps + duties)
        self._end_transaction_and_read()

    def set_fixed_speed(self, channel, duty, **kwargs):
        """Set channel to a fixed speed duty."""
        if channel == 'fan':
            # While devices seem to recognize a specific channel for fixed fan
            # speeds (mtype == 0x12), its use can later conflict with custom
            # profiles.
            # Note for a future self: the conflict can be cleared with
            # *another* call to initialize(), i.e.  with another
            # configuration command.
            _LOGGER.info('using a flat profile to set %s to a fixed duty', channel)
            self.set_speed_profile(channel, [(0, duty), (_CRITICAL_TEMPERATURE - 1, duty)])
            return
        mtype, dmin, dmax = _FIXED_SPEED_CHANNELS[channel]
        duty = clamp(duty, dmin, dmax)
        total_levels = _MAX_PUMP_SPEED_CODE - _MIN_PUMP_SPEED_CODE + 1
        level = round((duty - dmin)/(dmax - dmin)*total_levels)
        effective_duty = round(dmin + level*(dmax - dmin)/total_levels)
        _LOGGER.info('setting %s PWM duty to %d%% (level %d)', channel, effective_duty, level)
        self._begin_transaction()
        self._write([mtype, _MIN_PUMP_SPEED_CODE + level])
        self._end_transaction_and_read()


class Legacy690Lc(_CommonAsetekDriver):
    """Legacy fifth generation Asetek 690LC cooler."""

    SUPPORTED_DEVICES = [
        (0x2433, 0xb200, None, 'Asetek 690LC (assuming NZXT Kraken X) (experimental)', {}),
    ]

    @classmethod
    def probe(cls, handle, legacy_690lc=False, **kwargs):
        if not legacy_690lc:
            return
        yield from super().probe(handle, **kwargs)

    def __init__(self, device, description, **kwargs):
        super().__init__(device, description, **kwargs)
        # --device causes drivers to be instantiated even if they are later
        # discarded; defer instantiating the data storage until to connect()
        self._data = None

    def connect(self, runtime_storage=None, **kwargs):
        super().connect(**kwargs)
        ids = f'vid{self.vendor_id:04x}_pid{self.product_id:04x}'
        loc = f'bus{self.bus}_port{"_".join(map(str, self.port))}'

        if runtime_storage:
            self._data = runtime_storage
        else:
            self._data = RuntimeStorage(key_prefixes=[ids, loc, 'legacy'])

    def _set_all_fixed_speeds(self):
        self._begin_transaction()
        for channel in ['pump', 'fan']:
            mtype, dmin, dmax = _LEGACY_FIXED_SPEED_CHANNELS[channel]
            duty = clamp(self._data.load(f'{channel}_duty', of_type=int, default=dmax), dmin, dmax)
            _LOGGER.info('setting %s duty to %d%%', channel, duty)
            self._write([mtype, duty])
        return self._end_transaction_and_read()

    def initialize(self, **kwargs):
        super().initialize(**kwargs)
        self._data.store('pump_duty', None)
        self._data.store('fan_duty', None)
        self._set_all_fixed_speeds()

    def get_status(self, **kwargs):
        """Get a status report.

        Returns a list of `(property, value, unit)` tuples.
        """

        msg = self._set_all_fixed_speeds()
        firmware = '{}.{}.{}.{}'.format(*tuple(msg[0x17:0x1b]))
        return [
            ('Liquid temperature', msg[10] + msg[14]/10, '°C'),
            ('Fan speed', msg[0] << 8 | msg[1], 'rpm'),
            ('Pump speed', msg[8] << 8 | msg[9], 'rpm'),
            ('Firmware version', firmware, '')
        ]

    def set_color(self, channel, mode, colors, time_per_color=None, time_off=None,
                  alert_threshold=_HIGH_TEMPERATURE, alert_color=[255, 0, 0],
                  **kwargs):
        """Set the color mode for a specific channel."""
        # keyword arguments may have been forwarded from cli args and need parsing
        colors = list(colors)
        self._begin_transaction()
        if mode == 'fading':
            if time_per_color is None:
                time_per_color = 5
            self._configure_device(fading=True, color1=colors[0], color2=colors[1],
                                   interval1=clamp(time_per_color, 1, 255),
                                   alert_temp=clamp(alert_threshold, 0, 100), color3=alert_color)
        elif mode == 'blinking':
            if time_per_color is None:
                time_per_color = 1
            if time_off is None:
                time_off = time_per_color
            self._configure_device(blinking=True, color1=colors[0],
                                   interval1=clamp(time_off, 1, 255),
                                   interval2=clamp(time_per_color, 1, 255),
                                   alert_temp=clamp(alert_threshold, 0, 100), color3=alert_color)
        elif mode == 'fixed':
            self._configure_device(color1=colors[0], alert_temp=clamp(alert_threshold, 0, 100),
                                   color3=alert_color)
        elif mode == 'blackout':  # stronger than just 'off', suppresses alerts and rainbow
            self._configure_device(blackout=True, alert_temp=clamp(alert_threshold, 0, 100),
                                   color3=alert_color)
        else:
            raise KeyError(f'unsupported lighting mode {mode}')
        self._end_transaction_and_read()

    def set_fixed_speed(self, channel, duty, **kwargs):
        """Set channel to a fixed speed duty."""
        mtype, dmin, dmax = _LEGACY_FIXED_SPEED_CHANNELS[channel]
        duty = clamp(duty, dmin, dmax)
        self._data.store(f'{channel}_duty', duty)
        self._set_all_fixed_speeds()

    def set_speed_profile(self, channel, profile, **kwargs):
        """Not supported by this device."""
        raise NotSupportedByDevice


class Hydro690Lc(Modern690Lc):
    """Corsair-branded fifth generation Asetek 690LC cooler."""

    SUPPORTED_DEVICES = [
        (0x1b1c, 0x0c02, None, 'Corsair Hydro H80i GT (experimental)', {}),
        (0x1b1c, 0x0c03, None, 'Corsair Hydro H100i GTX (experimental)', {}),
        (0x1b1c, 0x0c07, None, 'Corsair Hydro H110i GTX (experimental)', {}),
        (0x1b1c, 0x0c08, None, 'Corsair Hydro H80i v2', {}),
        (0x1b1c, 0x0c09, None, 'Corsair Hydro H100i v2', {}),
        (0x1b1c, 0x0c0a, None, 'Corsair Hydro H115i', {}),
    ]

    @classmethod
    def probe(cls, handle, legacy_690lc=False, **kwargs):
        # the modern driver overrides probe and rigs it to switch on
        # --legacy-690lc, so we override it again
        return super().probe(handle, legacy_690lc=False, **kwargs)

    def set_color(self, channel, mode, colors, **kwargs):
        """Set the color mode for a specific channel."""
        if mode == 'rainbow':
            raise KeyError(f'unsupported lighting mode {mode}')
        super().set_color(channel, mode, colors, **kwargs)


# deprecated aliases
AsetekDriver = Modern690Lc
LegacyAsetekDriver = Legacy690Lc
CorsairAsetekDriver = Hydro690Lc<|MERGE_RESOLUTION|>--- conflicted
+++ resolved
@@ -119,15 +119,9 @@
         opt = list(profile)
         size = len(opt)
         if size < 1:
-<<<<<<< HEAD
-            raise ValueError('At least one PWM point required')
-        elif size > max_points:
-            raise ValueError(f'Too many PWM points ({size}), only {max_points} supported')
-=======
             raise ValueError('at least one PWM point required')
         elif size > _MAX_PROFILE_POINTS:
-            raise ValueError(f'too many PWM points ({size}), only 6 supported')
->>>>>>> ed6315f0
+            raise ValueError(f'too many PWM points ({size}), only {max_points} supported')
         for i, (temp, duty) in enumerate(opt):
             opt[i] = (temp, clamp(duty, min_duty, max_duty))
         missing = max_points - size
