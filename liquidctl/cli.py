--- conflicted
+++ resolved
@@ -23,15 +23,6 @@
   -d, --device <id>              Select device by listing id
 
 Animation options (devices/modes can support zero or more):
-<<<<<<< HEAD
-  --speed <value>             Abstract animation speed (device/mode specific)
-  --time-per-color <value>    Time to wait on each color (seconds)
-  --time-off <value>          Time to wait with the LED turned off (seconds)
-  --alert-threshold <number>  Threshold temperature for a visual alert (°C)
-  --alert-color <color>       Color used by the visual high temperature alert
-  --direction <string>        If the pattern should move forward or backwards. [default: forward]
-
-=======
   --speed <value>                Abstract animation speed (device/mode specific)
   --time-per-color <value>       Time to wait on each color (seconds)
   --time-off <value>             Time to wait with the LED turned off (seconds)
@@ -40,7 +31,6 @@
   --direction <string>           If the pattern should move forward or backwards. [default: forward]
   --start-led <number>           The first led to start the effect at
   --maximum-leds <number>        The number of LED's the effect should apply to
->>>>>>> a3c37784
 
 Other device options:
   --single-12v-ocp               Enable single rail +12V OCP
@@ -114,15 +104,11 @@
     '--time-off': int,
     '--alert-threshold': int,
     '--alert-color': color_from_str,
-<<<<<<< HEAD
-    '--direction': str,
-=======
     '--temperature-sensor': int,
     '--direction': str,
     '--start-led': int,
     '--maximum-leds': int,
->>>>>>> a3c37784
-
+  
     '--single-12v-ocp': bool,
     '--pump-mode': str,
     '--legacy-690lc': bool,
