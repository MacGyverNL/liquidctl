--- conflicted
+++ resolved
@@ -1,16 +1,4 @@
 import pytest
-
-<<<<<<< HEAD
-
-class Pre14NamesTestCase(unittest.TestCase):
-    def test_old_module_names(self):
-        import liquidctl.driver.asetek
-        import liquidctl.driver.corsair_hid_psu
-        import liquidctl.driver.kraken_two
-        import liquidctl.driver.nzxt_smart_device
-        import liquidctl.driver.seasonic
-=======
->>>>>>> 59f2b7c1
 
 def test_pre14_old_module_names():
     import liquidctl.driver.asetek
