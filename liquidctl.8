--- conflicted
+++ resolved
@@ -285,7 +285,6 @@
 and
 .BR \-\-alert\-color .
 .
-<<<<<<< HEAD
 .SS Corsair H100i Pro, H115i Pro, H150i Pro
 Fan channels: \fIfan\fR, \fIfan[1\(en2]\fR; (only H150i Pro:) \fIfan3\fR.
 .PP
@@ -306,12 +305,8 @@
 \fIfixed\fR	1
 .TE
 .
-.SS Corsair H100i Platinum, H100i Platinum SE, H115i Platinum
-.SS Corsair H100i Pro XT, H115i Pro XT , H150i Pro XT
-=======
 .SS Corsair Hydro H100i Platinum, H100i Platinum SE, H115i Platinum
 .SS Corsair Hydro H100i Pro XT, H115i Pro XT , H150i Pro XT
->>>>>>> 486c8ca3
 Fan channels: \fIfan\fR, \fIfan[1\(en2]\fR; (only H150i Pro XT:) \fIfan3\fR.
 .PP
 Pump mode (\fBinitialize \-\-pump\-mode \fImode\fR): \fIquiet\fR,
